--- conflicted
+++ resolved
@@ -19,8 +19,4 @@
 This module contains the current Barman version.
 '''
 
-<<<<<<< HEAD
-__version__ = '1.4.1a1-nochecksum'
-=======
-__version__ = '1.6.1a1'
->>>>>>> 72ba9e4d
+__version__ = '1.6.1a1-nochecksum'