--- conflicted
+++ resolved
@@ -1008,13 +1008,8 @@
             recover the base backup, in case of remote backup.
         """
         return self.backup_manager.recover(
-<<<<<<< HEAD
-            backup_info, dest, tablespaces, target_tli, target_time, target_xid,
-            target_name, exclusive, remote_command, disable_checksum)
-=======
             backup_info, dest, tablespaces, target_tli, target_time,
-            target_xid, target_name, exclusive, remote_command)
->>>>>>> 72ba9e4d
+            target_xid, target_name, exclusive, remote_command, disable_checksum)
 
     def get_wal(self, wal_name, compression=None, output_directory=None,
                 peek=None):
